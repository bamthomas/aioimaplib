--- conflicted
+++ resolved
@@ -19,11 +19,7 @@
       fail-fast: true
       matrix:
         os: [ "ubuntu-latest" ]
-<<<<<<< HEAD
-        python-version: [ "3.9", "3.10" ]
-=======
         python-version: [ "3.9", "3.10", "3.11" ]
->>>>>>> cce304cf
     runs-on: ${{ matrix.os }}
     steps:
       - name: Check out repository
