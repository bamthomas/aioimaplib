# -*- coding: utf-8 -*-
#    aioimaplib : an IMAPrev4 lib using python asyncio
#    Copyright (C) 2016  Bruno Thomas
#
#    This program is free software: you can redistribute it and/or modify
#    it under the terms of the GNU General Public License as published by
#    the Free Software Foundation, either version 3 of the License, or
#    (at your option) any later version.
#
#    This program is distributed in the hope that it will be useful,
#    but WITHOUT ANY WARRANTY; without even the implied warranty of
#    MERCHANTABILITY or FITNESS FOR A PARTICULAR PURPOSE.  See the
#    GNU General Public License for more details.
#
#    You should have received a copy of the GNU General Public License
#    along with this program.  If not, see <http://www.gnu.org/licenses/>.
import asyncio
import logging
import ssl
import sys
from asyncio import BaseTransport, Future
from copy import copy
from datetime import datetime, timezone, timedelta
import time
from enum import Enum

import re

import functools

import random
from collections import namedtuple

# to avoid imap servers to kill the connection after 30mn idling
# cf https://www.imapwiki.org/ClientImplementation/Synchronization
from typing import Union, Collection, Awaitable, Any, Coroutine, Callable, Optional, Pattern

TWENTY_NINE_MINUTES = 1740.0
STOP_WAIT_SERVER_PUSH = ['stop_wait_server_push']
PY37_OR_LATER = sys.version_info[:2] >= (3, 7)

log = logging.getLogger(__name__)

IMAP4_PORT = 143
IMAP4_SSL_PORT = 993
STARTED, CONNECTED, NONAUTH, AUTH, SELECTED, LOGOUT = 'STARTED', 'CONNECTED', 'NONAUTH', 'AUTH', 'SELECTED', 'LOGOUT'
CRLF = b'\r\n'

ID_MAX_PAIRS_COUNT = 30
ID_MAX_FIELD_LEN = 30
ID_MAX_VALUE_LEN = 1024

AllowedVersions = ('IMAP4REV1', 'IMAP4')
Exec = Enum('Exec', 'is_sync is_async')
Cmd = namedtuple('Cmd', 'name           valid_states                exec')
Commands = {
    'APPEND':       Cmd('APPEND',       (AUTH, SELECTED),           Exec.is_sync),
    'AUTHENTICATE': Cmd('AUTHENTICATE', (NONAUTH,),                 Exec.is_sync),
    'CAPABILITY':   Cmd('CAPABILITY',   (NONAUTH, AUTH, SELECTED),  Exec.is_async),
    'CHECK':        Cmd('CHECK',        (SELECTED,),                Exec.is_async),
    'CLOSE':        Cmd('CLOSE',        (SELECTED,),                Exec.is_sync),
    'COMPRESS':     Cmd('COMPRESS',     (AUTH,),                    Exec.is_sync),
    'COPY':         Cmd('COPY',         (SELECTED,),                Exec.is_async),
    'CREATE':       Cmd('CREATE',       (AUTH, SELECTED),           Exec.is_async),
    'DELETE':       Cmd('DELETE',       (AUTH, SELECTED),           Exec.is_async),
    'DELETEACL':    Cmd('DELETEACL',    (AUTH, SELECTED),           Exec.is_async),
    'ENABLE':       Cmd('ENABLE',       (AUTH,),                    Exec.is_sync),
    'EXAMINE':      Cmd('EXAMINE',      (AUTH, SELECTED),           Exec.is_sync),
    'EXPUNGE':      Cmd('EXPUNGE',      (SELECTED,),                Exec.is_async),
    'FETCH':        Cmd('FETCH',        (SELECTED,),                Exec.is_async),
    'GETACL':       Cmd('GETACL',       (AUTH, SELECTED),           Exec.is_async),
    'GETQUOTA':     Cmd('GETQUOTA',     (AUTH, SELECTED),           Exec.is_async),
    'GETQUOTAROOT': Cmd('GETQUOTAROOT', (AUTH, SELECTED),           Exec.is_async),
    'ID':           Cmd('ID',           (NONAUTH, AUTH, LOGOUT, SELECTED), Exec.is_async),
    'IDLE':         Cmd('IDLE',         (SELECTED,),                Exec.is_sync),
    'LIST':         Cmd('LIST',         (AUTH, SELECTED),           Exec.is_async),
    'LOGIN':        Cmd('LOGIN',        (NONAUTH,),                 Exec.is_sync),
    'LOGOUT':       Cmd('LOGOUT',       (NONAUTH, AUTH, LOGOUT, SELECTED), Exec.is_sync),
    'LSUB':         Cmd('LSUB',         (AUTH, SELECTED),           Exec.is_async),
    'MYRIGHTS':     Cmd('MYRIGHTS',     (AUTH, SELECTED),           Exec.is_async),
    'MOVE':         Cmd('MOVE',         (SELECTED,),                Exec.is_sync),
    'NAMESPACE':    Cmd('NAMESPACE',    (AUTH, SELECTED),           Exec.is_async),
    'NOOP':         Cmd('NOOP',         (NONAUTH, AUTH, SELECTED),  Exec.is_async),
    'RENAME':       Cmd('RENAME',       (AUTH, SELECTED),           Exec.is_async),
    'SEARCH':       Cmd('SEARCH',       (SELECTED,),                Exec.is_async),
    'SELECT':       Cmd('SELECT',       (AUTH, SELECTED),           Exec.is_sync),
    'SETACL':       Cmd('SETACL',       (AUTH, SELECTED),           Exec.is_sync),
    'SETQUOTA':     Cmd('SETQUOTA',     (AUTH, SELECTED),           Exec.is_sync),
    'SORT':         Cmd('SORT',         (SELECTED,),                Exec.is_async),
    'STARTTLS':     Cmd('STARTTLS',     (NONAUTH,),                 Exec.is_sync),
    'STATUS':       Cmd('STATUS',       (AUTH, SELECTED),           Exec.is_async),
    'STORE':        Cmd('STORE',        (SELECTED,),                Exec.is_async),
    'SUBSCRIBE':    Cmd('SUBSCRIBE',    (AUTH, SELECTED),           Exec.is_sync),
    'THREAD':       Cmd('THREAD',       (SELECTED,),                Exec.is_async),
    'UID':          Cmd('UID',          (SELECTED,),                Exec.is_async),
    'UNSUBSCRIBE':  Cmd('UNSUBSCRIBE',  (AUTH, SELECTED),           Exec.is_sync),
    # for testing
    'DELAY':        Cmd('DELAY',        (AUTH, SELECTED),           Exec.is_sync),
}

Response = namedtuple('Response', 'result lines')


def get_running_loop() -> asyncio.AbstractEventLoop:
    if PY37_OR_LATER:
        return asyncio.get_running_loop()

    loop = asyncio.get_event_loop()
    if not loop.is_running():
        raise RuntimeError("no running event loop")

    return loop


def quoted(arg: str) -> str:
    """ Given a string, return a quoted string as per RFC 3501, section 9.

        Implementation copied from https://github.com/mjs/imapclient
        (imapclient/imapclient.py), 3-clause BSD license
    """
    arg = arg.replace('\\', '\\\\')
    arg = arg.replace('"', '\\"')
    return '"' + arg + '"'


def arguments_rfs2971(**kwargs: Union[dict, list, str]) -> Union[dict, list]:
    if kwargs:
        if len(kwargs) > ID_MAX_PAIRS_COUNT:
            raise ValueError('Must not send more than 30 field-value pairs')
        args = ['(']
        for field, value in kwargs.items():
            field = quoted(str(field))
            value = quoted(str(value)) if value is not None else 'NIL'
            if len(field) > ID_MAX_FIELD_LEN:
                raise ValueError('Field: {} must not be longer than 30'.format(field))
            if len(value) > ID_MAX_VALUE_LEN:
                raise ValueError('Field: {} value: {} must not be longer than 1024'.format(field, value))
            args.extend((field, value))
        args.append(')')
    else:
        args = ['NIL']
    return args


class Command(object):
    def __init__(self, name: str, tag: str, *args, prefix: str = None, untagged_resp_name: str = None,
                 loop: asyncio.AbstractEventLoop = None, timeout: float = None) -> None:
        self.name = name
        self.tag = tag
        self.args = args
        self.prefix = prefix + ' ' if prefix else None
        self.untagged_resp_name = untagged_resp_name or name

        self.response = None
        self._exception = None
        self._loop = loop if loop is not None else get_running_loop()
        self._event = asyncio.Event(loop=self._loop)
        self._timeout = timeout
        self._timer = asyncio.Handle(lambda: None, None, self._loop)  # fake timer
        self._set_timer()
        self._literal_data = None
        self._expected_size = 0

    def __repr__(self) -> str:
        return '{tag} {prefix}{name}{space}{args}'.format(
            tag=self.tag, prefix=self.prefix or '', name=self.name,
            space=' ' if self.args else '', args=' '.join(self.args))

    # for tests
    def __eq__(self, other):
        return other is not None and other.tag == self.tag and other.name == self.name and other.args == self.args

    def close(self, line: str, result: str) -> None:
        self.append_to_resp(line, result=result)
        self._timer.cancel()
        self._event.set()

    def begin_literal_data(self, expected_size: int, literal_data: bytes = b'') -> bytes:
        self._expected_size = expected_size
        self._literal_data = b''
        return self.append_literal_data(literal_data)

    def wait_literal_data(self) -> bool:
        return self._expected_size != 0 and len(self._literal_data) != self._expected_size

    def wait_data(self) -> bool:
        return self.wait_literal_data()

    def append_literal_data(self, data: bytes) -> bytes:
        nb_bytes_to_add = self._expected_size - len(self._literal_data)
        self._literal_data += data[0:nb_bytes_to_add]
        if not self.wait_literal_data():
            self.append_to_resp(self._literal_data)
            self._end_literal_data()
        self._reset_timer()
        return data[nb_bytes_to_add:]

    def append_to_resp(self, line: str, result: str = 'Pending') -> None:
        if self.response is None:
            self.response = Response(result, [line])
        else:
            old = self.response
            self.response = Response(result, old.lines + [line])
        self._reset_timer()

    async def wait(self) -> None:
        await self._event.wait()
        if self._exception is not None:
            raise self._exception

    def flush(self) -> None:
        pass

    def _end_literal_data(self) -> None:
        self._expected_size = 0
        self._literal_data = None

    def _set_timer(self) -> None:
        if self._timeout is not None:
            self._timer = self._loop.call_later(self._timeout, self._timeout_callback)

    def _timeout_callback(self) -> None:
        self._exception = CommandTimeout(self)
        self.close(str(self._exception), 'KO')

    def _reset_timer(self) -> None:
        self._timer.cancel()
        self._set_timer()


class FetchCommand(Command):
    FETCH_MESSAGE_DATA_RE = re.compile(r'[0-9]+ FETCH \(')

    def __init__(self, tag: str, *args, prefix: str = None, untagged_resp_name: str = None,
                 loop: asyncio.AbstractEventLoop = None, timeout: float = None) -> None:
        super().__init__('FETCH', tag, *args, prefix=prefix, untagged_resp_name=untagged_resp_name,
                         loop=loop, timeout=timeout)

    def wait_data(self) -> bool:
        if self.response is None:
            return False
        last_fetch_index = 0
        for index, line in enumerate(self.response.lines):
            if isinstance(line, str) and self.FETCH_MESSAGE_DATA_RE.match(line):
                last_fetch_index = index
        return not matched_parenthesis(''.join(filter(lambda l: isinstance(l, str),
                                                      self.response.lines[last_fetch_index:])))


def matched_parenthesis(string: str) -> bool:
    return string.count('(') == string.count(')')


class IdleCommand(Command):
    def __init__(self, tag: str, queue: asyncio.Queue, *args, prefix: str = None, untagged_resp_name: str = None,
                 loop: asyncio.AbstractEventLoop = None, timeout: float = None) -> None:
        super().__init__('IDLE', tag, *args, prefix=prefix, untagged_resp_name=untagged_resp_name,
                         loop=loop, timeout=timeout)
        self.queue = queue
        self.buffer = list()

    def append_to_resp(self, line: str, result: str = 'Pending') -> None:
        if result != 'Pending':
            super().append_to_resp(line, result)
        else:
            self.buffer.append(line)

    def flush(self) -> None:
        if self.buffer:
            self.queue.put_nowait(copy(self.buffer))
            self.buffer.clear()


class AioImapException(Exception):
    def __init__(self, reason: str):
        super().__init__(reason)


class Error(AioImapException):
    def __init__(self, reason: str):
        super().__init__(reason)


class Abort(Error):
    def __init__(self, reason: str):
        super().__init__(reason)


class CommandTimeout(AioImapException):
    def __init__(self, command: Command):
        self.command = command


class IncompleteRead(AioImapException):
    def __init__(self, cmd: Command, data: bytes = b''):
        self.cmd = cmd
        self.data = data


def change_state(coro: Callable[..., Coroutine[Any, Any, Optional[Response]]]):
    @functools.wraps(coro)
    async def wrapper(self, *args, **kargs) -> Optional[Response]:
        with await self.state_condition:
            res = await coro(self, *args, **kargs)
            log.debug('state -> %s' % self.state)
            self.state_condition.notify_all()
            return res

    return wrapper


# cf https://tools.ietf.org/html/rfc3501#section-9
# untagged responses types
literal_data_re = re.compile(rb'.*\{(?P<size>\d+)\}$')
message_data_re = re.compile(r'[0-9]+ ((FETCH)|(EXPUNGE))')
tagged_status_response_re = re.compile(r'[A-Z0-9]+ ((OK)|(NO)|(BAD))')


class IMAP4ClientProtocol(asyncio.Protocol):
    def __init__(self, loop: Optional[asyncio.AbstractEventLoop], conn_lost_cb: Callable[[Optional[Exception]], None] = None):
        self.loop = loop
        self.transport = None
        self.state = STARTED
        self.state_condition = asyncio.Condition()
        self.capabilities = set()
        self.pending_async_commands = dict()
        self.pending_sync_command = None
        self.idle_queue = asyncio.Queue()
        self._idle_event = asyncio.Event(loop=loop)
        self.imap_version = None
        self.literal_data = None
        self.incomplete_line = b''
        self.current_command = None
        self.conn_lost_cb = conn_lost_cb

        self.tagnum = 0
        self.tagpre = int2ap(random.randint(4096, 65535))

    def connection_made(self, transport: BaseTransport) -> None:
        self.transport = transport
        self.state = CONNECTED

    def data_received(self, d: bytes) -> None:
        log.debug('Received : %s' % d)
        try:
            self._handle_responses(self.incomplete_line + d, self._handle_line, self.current_command)
            self.incomplete_line = b''
            self.current_command = None
        except IncompleteRead as incomplete_read:
            self.current_command = incomplete_read.cmd
            self.incomplete_line = incomplete_read.data

    def connection_lost(self, exc: Optional[Exception]) -> None:
        log.debug('connection lost: %s', exc)
        if self.conn_lost_cb is not None:
            self.conn_lost_cb(exc)

    def _handle_responses(self, data: bytes, line_handler: Callable[[str, Command], None], current_cmd: Command = None) -> None:
        if not data:
            if self.pending_sync_command is not None:
                self.pending_sync_command.flush()
            if current_cmd is not None and current_cmd.wait_data():
                raise IncompleteRead(current_cmd)
            return

        if current_cmd is not None and current_cmd.wait_literal_data():
            data = current_cmd.append_literal_data(data)
            if current_cmd.wait_literal_data():
                raise IncompleteRead(current_cmd)

        line, separator, tail = data.partition(CRLF)
        if not separator:
            raise IncompleteRead(current_cmd, data)

        cmd = line_handler(line.decode(), current_cmd)

        begin_literal = literal_data_re.match(line)
        if begin_literal:
            size = int(begin_literal.group('size'))
            if cmd is None:
                cmd = Command('NIL', 'unused')
            cmd.begin_literal_data(size)
            self._handle_responses(tail, line_handler, current_cmd=cmd)
        elif cmd is not None and cmd.wait_data():
            self._handle_responses(tail, line_handler, current_cmd=cmd)
        else:
            self._handle_responses(tail, line_handler)

    def _handle_line(self, line: str, current_cmd: Command) -> Optional[Command]:
        if not line:
            return

        if self.state == CONNECTED:
            asyncio.ensure_future(self.welcome(line))
        elif tagged_status_response_re.match(line):
            self._response_done(line)
        elif current_cmd is not None:
            current_cmd.append_to_resp(line)
            return current_cmd
        elif line.startswith('*'):
            return self._untagged_response(line)
        elif line.startswith('+'):
            self._continuation(line)
        else:
            log.info('unknown data received %s' % line)

    def send(self, line: str) -> None:
        data = ('%s\r\n' % line).encode()
        log.debug('Sending : %s' % data)
        self.transport.write(data)

    async def execute(self, command: Command) -> Response:
        if self.state not in Commands.get(command.name).valid_states:
            raise Abort('command %s illegal in state %s' % (command.name, self.state))

        if self.pending_sync_command is not None:
            await self.pending_sync_command.wait()

        if Commands.get(command.name).exec == Exec.is_sync:
            if self.pending_async_commands:
                await self.wait_async_pending_commands()
            self.pending_sync_command = command
        else:
            if self.pending_async_commands.get(command.untagged_resp_name) is not None:
                await self.pending_async_commands[command.untagged_resp_name].wait()
            self.pending_async_commands[command.untagged_resp_name] = command

        self.send(str(command))
        try:
            await command.wait()
        except CommandTimeout:
            if Commands.get(command.name).exec == Exec.is_sync:
                self.pending_sync_command = None
            else:
                self.pending_async_commands.pop(command.untagged_resp_name, None)
            raise
        finally:
            if command.name == 'IDLE':
                self._idle_event.clear()

        return command.response

    @change_state
    async def welcome(self, command) -> None:
        if 'PREAUTH' in command:
            self.state = AUTH
        elif 'OK' in command:
            self.state = NONAUTH
        else:
            raise Error(command)
        await self.capability()

    @change_state
    async def login(self, user: str, password: str) -> Response:
        response = await self.execute(
            Command('LOGIN', self.new_tag(), user, '%s' % quoted(password), loop=self.loop))

        if 'OK' == response.result:
            self.state = AUTH
            for line in response.lines:
                if 'CAPABILITY' in line:
                    self.capabilities = self.capabilities.union(set(line.replace('CAPABILITY', '').strip().split()))
        return response

    @change_state
    async def logout(self) -> Response:
        response = (await self.execute(Command('LOGOUT', self.new_tag(), loop=self.loop)))
        if 'OK' == response.result:
            self.state = LOGOUT
        return response

    @change_state
    async def select(self, mailbox='INBOX') -> Response:
        response = await self.execute(
            Command('SELECT', self.new_tag(), mailbox, loop=self.loop))

        if 'OK' == response.result:
            self.state = SELECTED
        return response

    @change_state
    async def close(self) -> Response:
        response = await self.execute(Command('CLOSE', self.new_tag(), loop=self.loop))
        if response.result == 'OK':
            self.state = AUTH
        return response

    async def idle(self) -> Response:
        if 'IDLE' not in self.capabilities:
            raise Abort('server has not IDLE capability')
        self._idle_event.clear()
        return await self.execute(IdleCommand(self.new_tag(), self.idle_queue, loop=self.loop))

    def has_pending_idle_command(self) -> bool:
        return self.pending_sync_command is not None and self.pending_sync_command.name == 'IDLE'

    def idle_done(self) -> None:
        self.send('DONE')

    async def search(self, *criteria, charset: Optional[str] = 'utf-8', by_uid: bool = False) -> Response:
        args = ('CHARSET', charset) + criteria if charset is not None else criteria
        prefix = 'UID' if by_uid else ''

        return await self.execute(
            Command('SEARCH', self.new_tag(), *args, prefix=prefix, loop=self.loop))

    async def fetch(self, message_set: str, message_parts: str, by_uid: bool = False, timeout: float = None) -> Response:
        return await self.execute(
            FetchCommand(self.new_tag(), message_set, message_parts,
                         prefix='UID' if by_uid else '', loop=self.loop, timeout=timeout))

    async def store(self, *args: str, by_uid: bool = False) -> Response:
        return await self.execute(
            Command('STORE', self.new_tag(), *args,
                    prefix='UID' if by_uid else '', untagged_resp_name='FETCH', loop=self.loop))

    async def expunge(self, *args: str, by_uid=False) -> Response:
        return await self.execute(
            Command('EXPUNGE', self.new_tag(), *args,
                    prefix='UID' if by_uid else '', loop=self.loop))

    async def uid(self, command: str, *criteria: str, timeout: float = None) -> Response:
        if self.state not in Commands.get('UID').valid_states:
            raise Abort('command UID illegal in state %s' % self.state)

        if command.upper() == 'FETCH':
            return await self.fetch(criteria[0], criteria[1], by_uid=True, timeout=timeout)
        if command.upper() == 'STORE':
            return await self.store(*criteria, by_uid=True)
        if command.upper() == 'COPY':
            return await self.copy(*criteria, by_uid=True)
        if command.upper() == 'MOVE':
            return await self.move(*criteria, by_uid=True)
        if command.upper() == 'EXPUNGE':
            if 'UIDPLUS' not in self.capabilities:
                raise Abort('EXPUNGE with uids is only valid with UIDPLUS capability. UIDPLUS not in (%s)' % self.capabilities)
            return await self.expunge(*criteria, by_uid=True)
        raise Abort('command UID only possible with COPY, FETCH, EXPUNGE (w/UIDPLUS) or STORE (was %s)' % command.upper())

    async def copy(self, *args: str, by_uid: bool = False) -> Response:
        return (await self.execute(
            Command('COPY', self.new_tag(), *args, prefix='UID' if by_uid else '', loop=self.loop)))

    async def move(self, uid_set: str, mailbox: str, by_uid: bool = False) -> Response:
        if 'MOVE' not in self.capabilities:
            raise Abort('server has not MOVE capability')

        return (await self.execute(
            Command('MOVE', self.new_tag(), uid_set, mailbox, prefix='UID' if by_uid else '', loop=self.loop)))

    async def capability(self) -> None: # that should be a Response (would avoid the Optional)
        response = await self.execute(Command('CAPABILITY', self.new_tag(), loop=self.loop))

        capability_list = response.lines[0].split()
        self.capabilities = set(capability_list)
        try:
            self.imap_version = list(
                filter(lambda x: x.upper() in AllowedVersions, capability_list)).pop().upper()
        except IndexError:
            raise Error('server not IMAP4 compliant')

    async def append(self, message_bytes: bytes, mailbox: str = 'INBOX', flags: str = None, date: Any = None, timeout: float = None) -> Response:
        args = [mailbox]
        if flags is not None:
            if (flags[0], flags[-1]) != ('(', ')'):
                args.append('(%s)' % flags)
            else:
                args.append(flags)
        if date is not None:
            args.append(time2internaldate(date))
        args.append('{%s}' % len(message_bytes))
        self.literal_data = message_bytes
        return await self.execute(Command('APPEND', self.new_tag(), *args, loop=self.loop, timeout=timeout))

    async def id(self, **kwargs: Union[dict, list, str]) -> Response:
        args = arguments_rfs2971(**kwargs)
        return await self.execute(Command('ID', self.new_tag(), *args, loop=self.loop))

    simple_commands = {'NOOP', 'CHECK', 'STATUS', 'CREATE', 'DELETE', 'RENAME',
                       'SUBSCRIBE', 'UNSUBSCRIBE', 'LSUB', 'LIST', 'EXAMINE', 'ENABLE'}

    async def namespace(self) -> Response:
        if 'NAMESPACE' not in self.capabilities:
            raise Abort('server has not NAMESPACE capability')
        return await self.execute(Command('NAMESPACE', self.new_tag(), loop=self.loop))

    async def simple_command(self, name, *args: str) -> Response:
        if name not in self.simple_commands:
            raise NotImplementedError('simple command only available for %s' % self.simple_commands)
        return await self.execute(Command(name, self.new_tag(), *args, loop=self.loop))

    async def wait_async_pending_commands(self) -> None:
        await asyncio.wait([asyncio.ensure_future(cmd.wait()) for cmd in self.pending_async_commands.values()])

    async def wait(self, state_regexp: Pattern) -> None:
        state_re = re.compile(state_regexp)
        with await self.state_condition:
            await self.state_condition.wait_for(lambda: state_re.match(self.state))

<<<<<<< HEAD
    def _untagged_response(self, line: str) -> Command:
=======
    @asyncio.coroutine
    def wait_for_idle_response(self):
        yield from self._idle_event.wait()

    def _untagged_response(self, line):
>>>>>>> 4d7b9a02
        line = line.replace('* ', '')
        if self.pending_sync_command is not None:
            self.pending_sync_command.append_to_resp(line)
            command = self.pending_sync_command
        else:
            match = message_data_re.match(line)
            if match:
                cmd_name, text = match.group(1), match.string
            else:
                cmd_name, _, text = line.partition(' ')
            command = self.pending_async_commands.get(cmd_name.upper())
            if command is not None:
                command.append_to_resp(text)
            else:
                # noop is async and servers can send untagged responses
                command = self.pending_async_commands.get('NOOP')
                if command is not None:
                    command.append_to_resp(line)
                else:
                    log.info('ignored untagged response : %s' % line)
        return command

    def _response_done(self, line: str) -> None:
        log.debug('tagged status %s' % line)
        tag, _, response = line.partition(' ')

        if self.pending_sync_command is not None:
            if self.pending_sync_command.tag != tag:
                raise Abort('unexpected tagged response with pending sync command (%s) response: %s' %
                            (self.pending_sync_command, response))
            command = self.pending_sync_command
            self.pending_sync_command = None
        else:
            cmds = self._find_pending_async_cmd_by_tag(tag)
            if len(cmds) == 0:
                raise Abort('unexpected tagged (%s) response: %s' % (tag, response))
            elif len(cmds) > 1:
                raise Error('inconsistent state : two commands have the same tag (%s)' % cmds)
            command = cmds.pop()
            self.pending_async_commands.pop(command.untagged_resp_name)

        response_result, _, response_text = response.partition(' ')
        command.close(response_text, result=response_result)

<<<<<<< HEAD
    def _continuation(self, line: str) -> None:
        if self.pending_sync_command is not None and self.pending_sync_command.name == 'APPEND':
=======
    def _continuation(self, line):
        if self.pending_sync_command is None:
            log.info('server says %s (ignored)' % line)
        elif self.pending_sync_command.name == 'APPEND':
>>>>>>> 4d7b9a02
            if self.literal_data is None:
                Abort('asked for literal data but have no literal data to send')
            self.transport.write(self.literal_data)
            self.transport.write(CRLF)
            self.literal_data = None
        elif self.pending_sync_command.name == 'IDLE':
            log.debug('continuation line -- assuming IDLE is active : %s', line)
            self._idle_event.set()
        else:
            log.debug('continuation line appended to pending sync command %s : %s' % (self.pending_sync_command, line))
            self.pending_sync_command.append_to_resp(line)
            self.pending_sync_command.flush()

    def new_tag(self) -> str:
        tag = self.tagpre + str(self.tagnum)
        self.tagnum += 1
        return tag

    def _find_pending_async_cmd_by_tag(self, tag: str) -> list:
        return [c for c in self.pending_async_commands.values() if c is not None and c.tag == tag]


class IMAP4(object):
    TIMEOUT_SECONDS = 10.0

    def __init__(self, host: str = '127.0.0.1', port: int = IMAP4_PORT, loop: asyncio.AbstractEventLoop = None, 
                 timeout: float = TIMEOUT_SECONDS, conn_lost_cb: Callable[[Optional[Exception]], None] = None, 
                 ssl_context: ssl.SSLContext = None):
        self.timeout = timeout
        self.port = port
        self.host = host
        self.protocol = None
        self._idle_waiter = None
        self.create_client(host, port, loop, conn_lost_cb, ssl_context)

    def create_client(self, host: str, port: int, loop: asyncio.AbstractEventLoop, 
                      conn_lost_cb: Callable[[Optional[Exception]], None] = None, ssl_context: ssl.SSLContext = None) -> None:
        local_loop = loop if loop is not None else get_running_loop()
        self.protocol = IMAP4ClientProtocol(local_loop, conn_lost_cb)
        local_loop.create_task(local_loop.create_connection(lambda: self.protocol, host, port, ssl=ssl_context))

    def get_state(self) -> str:
        return self.protocol.state

    async def wait_hello_from_server(self) -> None:
        await asyncio.wait_for(self.protocol.wait('AUTH|NONAUTH'), self.timeout)

    async def login(self, user: str, password: str) -> Response:
        return await asyncio.wait_for(self.protocol.login(user, password), self.timeout)

    async def logout(self) -> Response:
        return await asyncio.wait_for(self.protocol.logout(), self.timeout)

    async def select(self, mailbox: str = 'INBOX') -> Response:
        return await asyncio.wait_for(self.protocol.select(mailbox), self.timeout)

    async def search(self, *criteria: str, charset: Optional[str] = 'utf-8') -> Response:
        return await asyncio.wait_for(self.protocol.search(*criteria, charset=charset), self.timeout)

    async def uid_search(self, *criteria: str, charset: Optional[str] = 'utf-8') -> Response:
        return await asyncio.wait_for(self.protocol.search(*criteria, by_uid=True, charset=charset), self.timeout)

    async def uid(self, command: str, *criteria: str) -> Response:
        return await self.protocol.uid(command, *criteria, timeout=self.timeout)

    async def store(self, *criteria: str) -> Response:
        return await asyncio.wait_for(self.protocol.store(*criteria), self.timeout)

    async def copy(self, *criteria: str) -> Response:
        return await asyncio.wait_for(self.protocol.copy(*criteria), self.timeout)

    async def expunge(self) -> Response:
        return await asyncio.wait_for(self.protocol.expunge(), self.timeout)

    async def fetch(self, message_set: str, message_parts: str) -> Response:
        return await self.protocol.fetch(message_set, message_parts, timeout=self.timeout)

    async def idle(self) -> Response:
        return await self.protocol.idle()

    def idle_done(self) -> None:
        if self._idle_waiter is not None:
            self._idle_waiter.cancel()
        self.protocol.idle_done()

    async def stop_wait_server_push(self) -> bool:
        if self.protocol.has_pending_idle_command():
            await self.protocol.idle_queue.put(STOP_WAIT_SERVER_PUSH)
            return True
        return False

    async def wait_server_push(self, timeout: float = TWENTY_NINE_MINUTES) -> Response:
        return await asyncio.wait_for(self.protocol.idle_queue.get(), timeout=timeout)

    async def idle_start(self, timeout: float = TWENTY_NINE_MINUTES) -> Future:
        if self._idle_waiter is not None:
            self._idle_waiter.cancel()
        idle = asyncio.ensure_future(self.idle())
        wait_for_ack = asyncio.ensure_future(self.protocol.wait_for_idle_response())
        await asyncio.wait({idle, wait_for_ack}, return_when=asyncio.FIRST_COMPLETED)
        if not self.has_pending_idle():
            wait_for_ack.cancel()
            raise Abort('server returned error to IDLE command')

        self._idle_waiter = self.protocol.loop.call_later(timeout, lambda: asyncio.ensure_future(self.stop_wait_server_push()))
        return idle

    def has_pending_idle(self) -> bool:
        return self.protocol.has_pending_idle_command()

    async def id(self, **kwargs) -> Response:
        return await asyncio.wait_for(self.protocol.id(**kwargs), self.timeout)

    async def namespace(self) -> Response:
        return await asyncio.wait_for(self.protocol.namespace(), self.timeout)

    async def noop(self) -> Response:
        return await asyncio.wait_for(self.protocol.simple_command('NOOP'), self.timeout)

    async def check(self) -> Response:
        return await asyncio.wait_for(self.protocol.simple_command('CHECK'), self.timeout)

    async def examine(self, mailbox: str = 'INBOX') -> Response:
        return await asyncio.wait_for(self.protocol.simple_command('EXAMINE', mailbox), self.timeout)

    async def status(self, mailbox: str, names: str) -> Response:
        return await asyncio.wait_for(self.protocol.simple_command('STATUS', mailbox, names), self.timeout)

    async def subscribe(self, mailbox: str) -> Response:
        return await asyncio.wait_for(self.protocol.simple_command('SUBSCRIBE', mailbox), self.timeout)

    async def unsubscribe(self, mailbox: str) -> Response:
        return await asyncio.wait_for(self.protocol.simple_command('UNSUBSCRIBE', mailbox), self.timeout)

    async def lsub(self, reference_name: str, mailbox_name: str) -> Response:
        return await asyncio.wait_for(self.protocol.simple_command('LSUB', reference_name, mailbox_name), self.timeout)

    async def create(self, mailbox_name: str) -> Response:
        return await asyncio.wait_for(self.protocol.simple_command('CREATE', mailbox_name), self.timeout)

    async def delete(self, mailbox_name: str) -> Response:
        return await asyncio.wait_for(self.protocol.simple_command('DELETE', mailbox_name), self.timeout)

    async def rename(self, old_mailbox_name: str, new_mailbox_name: str) -> Response:
        return await asyncio.wait_for(self.protocol.simple_command('RENAME', old_mailbox_name, new_mailbox_name), self.timeout)

    async def list(self, reference_name: str, mailbox_pattern: Pattern) -> Response:
        return await asyncio.wait_for(self.protocol.simple_command('LIST', reference_name, mailbox_pattern), self.timeout)

    async def append(self, message_bytes, mailbox: str = 'INBOX', flags: str = None, date: Any = None) -> Response:
        return await self.protocol.append(message_bytes, mailbox, flags, date, timeout=self.timeout)

    async def close(self) -> Response:
        return await asyncio.wait_for(self.protocol.close(), self.timeout)

    async def move(self, uid_set: str, mailbox: str) -> Response:
        return await asyncio.wait_for(self.protocol.move(uid_set, mailbox), self.timeout)

    async def enable(self, capability: str) -> Response:
        if 'ENABLE' not in self.protocol.capabilities:
            raise Abort('server has not ENABLE capability')

        return await asyncio.wait_for(self.protocol.simple_command('ENABLE', capability), self.timeout)

    def has_capability(self, capability: str) -> bool:
        return capability in self.protocol.capabilities


def extract_exists(response: Response) -> Optional[int]:
    for line in response.lines:
        if 'EXISTS' in line:
            return int(line.replace(' EXISTS', ''))


class IMAP4_SSL(IMAP4):
    def __init__(self, host: str = '127.0.0.1', port: int = IMAP4_SSL_PORT, loop: asyncio.AbstractEventLoop = None,
                 timeout: float = IMAP4.TIMEOUT_SECONDS, ssl_context: ssl.SSLContext = None):
        super().__init__(host, port, loop, timeout, None, ssl_context)

    def create_client(self, host: str, port: int, loop: asyncio.AbstractEventLoop,
                      conn_lost_cb: Callable[[Optional[Exception]], None] = None, ssl_context: ssl.SSLContext = None) -> None:
        if ssl_context is None:
            ssl_context = ssl.create_default_context(ssl.Purpose.CLIENT_AUTH)
        super().create_client(host, port, loop, conn_lost_cb, ssl_context)


# functions from imaplib
def int2ap(num) -> str:
    """Convert integer to A-P string representation."""
    val = ''
    ap = 'ABCDEFGHIJKLMNOP'
    num = int(abs(num))
    while num:
        num, mod = divmod(num, 16)
        val += ap[mod:mod + 1]
    return val


Months = ' Jan Feb Mar Apr May Jun Jul Aug Sep Oct Nov Dec'.split(' ')
Mon2num = {s.encode():n+1 for n, s in enumerate(Months[1:])}


def time2internaldate(date_time: Any) -> str:
    """Convert date_time to IMAP4 INTERNALDATE representation.

    Return string in form: '"DD-Mmm-YYYY HH:MM:SS +HHMM"'.  The
    date_time argument can be a number (int or float) representing
    seconds since epoch (as returned by time.time()), a 9-tuple
    representing local time, an instance of time.struct_time (as
    returned by time.localtime()), an aware datetime instance or a
    double-quoted string.  In the last case, it is assumed to already
    be in the correct format.
    """
    if isinstance(date_time, (int, float)):
        dt = datetime.fromtimestamp(date_time, timezone.utc).astimezone()
    elif isinstance(date_time, tuple):
        try:
            gmtoff = date_time.tm_gmtoff
        except AttributeError:
            if time.daylight:
                dst = date_time[8]
                if dst == -1:
                    dst = time.localtime(time.mktime(date_time))[8]
                gmtoff = -(time.timezone, time.altzone)[dst]
            else:
                gmtoff = -time.timezone
        delta = timedelta(seconds=gmtoff)
        dt = datetime(*date_time[:6], tzinfo=timezone(delta))
    elif isinstance(date_time, datetime):
        if date_time.tzinfo is None:
            raise ValueError("date_time must be aware")
        dt = date_time
    elif isinstance(date_time, str) and (date_time[0],date_time[-1]) == ('"','"'):
        return date_time        # Assume in correct format
    else:
        raise ValueError("date_time not of a known type")
    fmt = '"%d-{}-%Y %H:%M:%S %z"'.format(Months[dt.month])
    return dt.strftime(fmt)<|MERGE_RESOLUTION|>--- conflicted
+++ resolved
@@ -597,15 +597,10 @@
         with await self.state_condition:
             await self.state_condition.wait_for(lambda: state_re.match(self.state))
 
-<<<<<<< HEAD
+    async def wait_for_idle_response(self):
+        await self._idle_event.wait()
+
     def _untagged_response(self, line: str) -> Command:
-=======
-    @asyncio.coroutine
-    def wait_for_idle_response(self):
-        yield from self._idle_event.wait()
-
-    def _untagged_response(self, line):
->>>>>>> 4d7b9a02
         line = line.replace('* ', '')
         if self.pending_sync_command is not None:
             self.pending_sync_command.append_to_resp(line)
@@ -650,15 +645,10 @@
         response_result, _, response_text = response.partition(' ')
         command.close(response_text, result=response_result)
 
-<<<<<<< HEAD
     def _continuation(self, line: str) -> None:
-        if self.pending_sync_command is not None and self.pending_sync_command.name == 'APPEND':
-=======
-    def _continuation(self, line):
         if self.pending_sync_command is None:
             log.info('server says %s (ignored)' % line)
         elif self.pending_sync_command.name == 'APPEND':
->>>>>>> 4d7b9a02
             if self.literal_data is None:
                 Abort('asked for literal data but have no literal data to send')
             self.transport.write(self.literal_data)
@@ -684,8 +674,8 @@
 class IMAP4(object):
     TIMEOUT_SECONDS = 10.0
 
-    def __init__(self, host: str = '127.0.0.1', port: int = IMAP4_PORT, loop: asyncio.AbstractEventLoop = None, 
-                 timeout: float = TIMEOUT_SECONDS, conn_lost_cb: Callable[[Optional[Exception]], None] = None, 
+    def __init__(self, host: str = '127.0.0.1', port: int = IMAP4_PORT, loop: asyncio.AbstractEventLoop = None,
+                 timeout: float = TIMEOUT_SECONDS, conn_lost_cb: Callable[[Optional[Exception]], None] = None,
                  ssl_context: ssl.SSLContext = None):
         self.timeout = timeout
         self.port = port
@@ -694,7 +684,7 @@
         self._idle_waiter = None
         self.create_client(host, port, loop, conn_lost_cb, ssl_context)
 
-    def create_client(self, host: str, port: int, loop: asyncio.AbstractEventLoop, 
+    def create_client(self, host: str, port: int, loop: asyncio.AbstractEventLoop,
                       conn_lost_cb: Callable[[Optional[Exception]], None] = None, ssl_context: ssl.SSLContext = None) -> None:
         local_loop = loop if loop is not None else get_running_loop()
         self.protocol = IMAP4ClientProtocol(local_loop, conn_lost_cb)
